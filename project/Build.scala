--- conflicted
+++ resolved
@@ -16,14 +16,9 @@
 
   val sharedSettings = Project.defaultSettings ++ releaseSettings ++ Seq(
     organization := "com.twitter",
-<<<<<<< HEAD
-    version := "0.0.7",
-    scalaVersion := "2.9.2",
-=======
     version := "0.1.0",
     scalaVersion := "2.9.3",
     crossScalaVersions := Seq("2.9.3", "2.10.0"),
->>>>>>> 00d81437
     libraryDependencies ++= Seq(
       "org.scalacheck" %% "scalacheck" % "1.10.0" % "test",
       "org.scala-tools.testing" %% "specs" % "1.6.9" % "test"
