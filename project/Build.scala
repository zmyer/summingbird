--- conflicted
+++ resolved
@@ -332,10 +332,7 @@
       "com.twitter" %% "tormenta-twitter" % tormentaVersion,
       "com.twitter" %% "storehaus-memcache" % storehausVersion
     )
-<<<<<<< HEAD
   ).dependsOn(summingbirdCore, summingbirdCoreJava, summingbirdStorm, summingbirdStormJava)
-=======
-  ).dependsOn(summingbirdCore, summingbirdStorm)
 
   lazy val sparkAssemblyMergeSettings = assemblySettings :+ {
     mergeStrategy in assembly <<= (mergeStrategy in assembly) { (old) =>
@@ -380,5 +377,4 @@
     summingbirdCore % "test->test;compile->compile",
     summingbirdChill
   )
->>>>>>> d4a7fb08
 }