package summingbird

import sbt._
import Keys._
import sbtassembly.Plugin._
import AssemblyKeys._
import com.typesafe.tools.mima.plugin.MimaPlugin.mimaDefaultSettings
import com.typesafe.tools.mima.plugin.MimaKeys.previousArtifact
import scalariform.formatter.preferences._
import com.typesafe.sbt.SbtScalariform._

object SummingbirdBuild extends Build {
  def withCross(dep: ModuleID) =
    dep cross CrossVersion.binaryMapped {
      case "2.9.3" => "2.9.2" // TODO: hack because twitter hasn't built things against 2.9.3
      case version if version startsWith "2.10" => "2.10" // TODO: hack because sbt is broken
      case x => x
    }

  def specs2Import(scalaVersion: String) = scalaVersion match {
      case version if version startsWith "2.9" => "org.specs2" %% "specs2" % "1.12.4.1" % "test"
      case version if version startsWith "2.10" => "org.specs2" %% "specs2" % "1.13" % "test"
  }

  def isScala210x(scalaVersion: String) = scalaVersion match {
      case version if version startsWith "2.9" => false
      case version if version startsWith "2.10" => true
  }

  val extraSettings = Project.defaultSettings ++ mimaDefaultSettings ++ scalariformSettings

  val sharedSettings = extraSettings ++ Seq(
    organization := "com.twitter",
<<<<<<< HEAD
    version := "0.5.2rc4",
=======
    version := "0.5.2rc3",
>>>>>>> 5c4a059f
    scalaVersion := "2.9.3",
    crossScalaVersions := Seq("2.9.3", "2.10.4"),
    // To support hadoop 1.x
    javacOptions ++= Seq("-source", "1.6", "-target", "1.6"),

    javacOptions in doc ~= { (options: Seq[String]) =>
      val targetPos = options.indexOf("-target")
      if(targetPos > -1) {
        options.take(targetPos) ++ options.drop(targetPos + 2)
      } else options
    },

    libraryDependencies ++= Seq(
      "junit" % "junit" % "4.11" % "test",
      "org.slf4j" % "slf4j-api" % slf4jVersion,
      "org.scalacheck" %% "scalacheck" % "1.10.0" % "test",
      // These satisify's scaldings log4j needs when in test mode
      "log4j" % "log4j" % "1.2.16" % "test",
      "org.slf4j" % "slf4j-log4j12" % slf4jVersion % "test"
    ),

    libraryDependencies <+= scalaVersion(specs2Import(_)),

    libraryDependencies += "com.novocode" % "junit-interface" % "0.10" % "test",

    resolvers ++= Seq(
      Opts.resolver.sonatypeSnapshots,
      Opts.resolver.sonatypeReleases,
      "Clojars Repository" at "http://clojars.org/repo",
      "Conjars Repository" at "http://conjars.org/repo",
      "Twitter Maven" at "http://maven.twttr.com"
    ),

    parallelExecution in Test := true,

    scalacOptions ++= Seq(
      "-unchecked",
      "-deprecation",
      "-Xlint",
      "-Yresolve-term-conflict:package"
    ),

    // Publishing options:
    publishMavenStyle := true,

    publishArtifact in Test := false,

    pomIncludeRepository := { x => false },

    publishTo <<= version { v =>
      Some(
        if (v.trim.toUpperCase.endsWith("SNAPSHOT"))
          Opts.resolver.sonatypeSnapshots
        else
          Opts.resolver.sonatypeStaging
          //"twttr" at "http://artifactory.local.twitter.com/libs-releases-local"
      )
    },

    pomExtra := (
      <url>https://github.com/twitter/summingbird</url>
      <licenses>
        <license>
          <name>Apache 2</name>
          <url>http://www.apache.org/licenses/LICENSE-2.0.txt</url>
          <distribution>repo</distribution>
          <comments>A business-friendly OSS license</comments>
        </license>
      </licenses>
      <scm>
        <url>git@github.com:twitter/summingbird.git</url>
        <connection>scm:git:git@github.com:twitter/summingbird.git</connection>
      </scm>
      <developers>
        <developer>
          <id>oscar</id>
          <name>Oscar Boykin</name>
          <url>http://twitter.com/posco</url>
        </developer>
        <developer>
          <id>sritchie</id>
          <name>Sam Ritchie</name>
          <url>http://twitter.com/sritchie</url>
        </developer>
        <developer>
          <id>asinghal</id>
          <name>Ashutosh Singhal</name>
          <url>http://twitter.com/daashu</url>
        </developer>
      </developers>)
  )

  lazy val formattingPreferences = {
   import scalariform.formatter.preferences._
   FormattingPreferences().
     setPreference(AlignParameters, false).
     setPreference(PreserveSpaceBeforeArguments, true)
  }

  lazy val summingbird = Project(
    id = "summingbird",
    base = file("."),
    settings = sharedSettings ++ DocGen.publishSettings
  ).settings(
    test := { },
    publish := { }, // skip publishing for this root project.
    publishLocal := { }
  ).aggregate(
    summingbirdCore,
    summingbirdCoreJava,
    summingbirdBatch,
    summingbirdBatchHadoop,
    summingbirdOnline,
    summingbirdClient,
    summingbirdStorm,
    summingbirdStormTest,
    summingbirdStormJava,
    summingbirdScalding,
    summingbirdScaldingTest,
    summingbirdSpark,
    summingbirdBuilder,
    summingbirdChill,
    summingbirdExample
  )

  val dfsDatastoresVersion = "1.3.4"
  val bijectionVersion = "0.6.3"
  val algebirdVersion = "0.7.0"
  val scaldingVersion = "0.12.0rc1"
  val storehausVersion = "0.9.1"
  val utilVersion = "6.3.8"
  val chillVersion = "0.4.0"
  val tormentaVersion = "0.7.0"

  lazy val slf4jVersion = "1.6.6"

  /**
    * This returns the youngest jar we released that is compatible with
    * the current.
    */
  val unreleasedModules = Set[String]()

  def youngestForwardCompatible(subProj: String) =
    Some(subProj)
      .filterNot(unreleasedModules.contains(_))
      .map { s => "com.twitter" % ("summingbird-" + s + "_2.9.3") % "0.5.0" }

  def module(name: String) = {
    val id = "summingbird-%s".format(name)
    Project(id = id, base = file(id), settings = sharedSettings ++ Seq(
      Keys.name := id,
      previousArtifact := youngestForwardCompatible(name))
    )
  }

  lazy val summingbirdBatch = module("batch").settings(
    libraryDependencies ++= Seq(
      "com.twitter" %% "algebird-core" % algebirdVersion,
      "com.twitter" %% "bijection-core" % bijectionVersion,
      "com.twitter" %% "scalding-date" % scaldingVersion
    )
  )

  lazy val summingbirdChill = module("chill").settings(
    libraryDependencies ++= Seq(
      "com.twitter" %% "chill" % chillVersion,
      "com.twitter" %% "chill-bijection" % chillVersion
    )
  ).dependsOn(
      summingbirdCore,
      summingbirdBatch
  )

  lazy val summingbirdClient = module("client").settings(
    libraryDependencies ++= Seq(
      "com.twitter" %% "algebird-core" % algebirdVersion,
      "com.twitter" %% "algebird-util" % algebirdVersion,
      "com.twitter" %% "bijection-core" % bijectionVersion,
      "com.twitter" %% "storehaus-core" % storehausVersion,
      "com.twitter" %% "storehaus-algebra" % storehausVersion
    )
  ).dependsOn(summingbirdBatch)

  lazy val summingbirdCore = module("core").settings(
    libraryDependencies += "com.twitter" %% "algebird-core" % algebirdVersion
  )

  lazy val summingbirdCoreJava = module("core-java").dependsOn(
    summingbirdCore % "test->test;compile->compile"
  )

  lazy val summingbirdOnline = module("online").settings(
    libraryDependencies ++= Seq(
      "com.twitter" %% "algebird-core" % algebirdVersion,
      "com.twitter" %% "algebird-util" % algebirdVersion,
      "com.twitter" %% "bijection-core" % bijectionVersion,
      "com.twitter" %% "storehaus-core" % storehausVersion,
      "com.twitter" %% "chill" % chillVersion,
      "com.twitter" %% "storehaus-algebra" % storehausVersion,
      withCross("com.twitter" %% "util-core" % utilVersion)
    )
  ).dependsOn(
    summingbirdCore % "test->test;compile->compile"
  )

  lazy val summingbirdStorm = module("storm").settings(
    parallelExecution in Test := false,
    libraryDependencies ++= Seq(
      "com.twitter" %% "algebird-core" % algebirdVersion,
      "com.twitter" %% "bijection-core" % bijectionVersion,
      "com.twitter" %% "chill" % chillVersion,
      "com.twitter" % "chill-storm" % chillVersion,
      "com.twitter" %% "chill-bijection" % chillVersion,
      "com.twitter" %% "storehaus-core" % storehausVersion,
      "com.twitter" %% "storehaus-algebra" % storehausVersion,
      "com.twitter" %% "scalding-args" % scaldingVersion,
      "com.twitter" %% "tormenta-core" % tormentaVersion,
      withCross("com.twitter" %% "util-core" % utilVersion),
      "storm" % "storm" % "0.9.0-wip15" % "provided"
    )
  ).dependsOn(
    summingbirdCore % "test->test;compile->compile",
    summingbirdOnline,
    summingbirdChill,
    summingbirdBatch
  )

  lazy val summingbirdStormTest = module("storm-test").settings(
    parallelExecution in Test := false,
    libraryDependencies ++= Seq(
      "com.twitter" %% "algebird-core" % algebirdVersion,
      "com.twitter" %% "bijection-core" % bijectionVersion,
      "com.twitter" %% "storehaus-core" % storehausVersion,
      "com.twitter" %% "storehaus-algebra" % storehausVersion,
      "com.twitter" %% "tormenta-core" % tormentaVersion,
      withCross("com.twitter" %% "util-core" % utilVersion),
      "storm" % "storm" % "0.9.0-wip15" % "provided"
    )
  ).dependsOn(
    summingbirdCore % "test->test;compile->compile",
    summingbirdStorm
  )

  lazy val summingbirdStormJava = module("storm-java").settings(
    libraryDependencies ++= Seq(
      "storm" % "storm" % "0.9.0-wip15" % "provided"
    )
  ).dependsOn(
    summingbirdCore % "test->test;compile->compile",
    summingbirdCoreJava % "test->test;compile->compile",
    summingbirdStorm % "test->test;compile->compile"
  )

  lazy val summingbirdScalding = module("scalding").settings(
    libraryDependencies ++= Seq(
      "com.backtype" % "dfs-datastores" % dfsDatastoresVersion,
      "com.backtype" % "dfs-datastores-cascading" % dfsDatastoresVersion,
      "com.twitter" %% "algebird-core" % algebirdVersion,
      "com.twitter" %% "algebird-util" % algebirdVersion,
      "com.twitter" %% "algebird-bijection" % algebirdVersion,
      "com.twitter" %% "bijection-json" % bijectionVersion,
      "com.twitter" %% "chill" % chillVersion,
      "com.twitter" % "chill-hadoop" % chillVersion,
      "com.twitter" %% "chill-bijection" % chillVersion,
      "commons-lang" % "commons-lang" % "2.6",
      "com.twitter" %% "scalding-core" % scaldingVersion,
      "com.twitter" %% "scalding-commons" % scaldingVersion
    )
  ).dependsOn(
    summingbirdCore % "test->test;compile->compile",
    summingbirdChill,
    summingbirdBatchHadoop,
    summingbirdBatch
  )

  lazy val summingbirdScaldingTest = module("scalding-test").settings(
    libraryDependencies ++= Seq(
      "org.scalacheck" %% "scalacheck" % "1.10.0"
    )
  ).dependsOn(
    summingbirdCore % "test->test;compile->compile",
    summingbirdChill,
    summingbirdBatchHadoop,
    summingbirdScalding
  )

  lazy val summingbirdBatchHadoop = module("batch-hadoop").settings(
    libraryDependencies ++= Seq(
      "com.backtype" % "dfs-datastores" % dfsDatastoresVersion,
      "com.twitter" %% "algebird-core" % algebirdVersion,
      "com.twitter" %% "bijection-json" % bijectionVersion,
      "com.twitter" %% "scalding-date" % scaldingVersion
    )
  ).dependsOn(
    summingbirdCore % "test->test;compile->compile",
    summingbirdBatch
  )

  lazy val summingbirdBuilder = module("builder").settings(
    libraryDependencies ++= Seq(
      "storm" % "storm" % "0.9.0-wip15" % "provided"
    )
  ).dependsOn(
    summingbirdCore,
    summingbirdStorm,
    summingbirdScalding
  )

  lazy val summingbirdExample = module("example").settings(
    libraryDependencies ++= Seq(
      "log4j" % "log4j" % "1.2.16",
      "org.slf4j" % "slf4j-log4j12" % slf4jVersion,
      "storm" % "storm" % "0.9.0-wip15" exclude("org.slf4j", "log4j-over-slf4j") exclude("ch.qos.logback", "logback-classic"),
      "com.twitter" %% "bijection-netty" % bijectionVersion,
      "com.twitter" %% "tormenta-twitter" % tormentaVersion,
      "com.twitter" %% "storehaus-memcache" % storehausVersion
    )
  ).dependsOn(summingbirdCore, summingbirdCoreJava, summingbirdStorm, summingbirdStormJava)

  lazy val sparkAssemblyMergeSettings = assemblySettings :+ {
    mergeStrategy in assembly <<= (mergeStrategy in assembly) { (old) =>
      {
        //case PathList("org", "w3c", xs @ _*) => MergeStrategy.first
        //case "about.html"     => MergeStrategy.discard
        case PathList("com", "esotericsoftware", "minlog", xs @ _*) => MergeStrategy.first
        case PathList("org", "apache", "commons", "beanutils", xs @ _*) => MergeStrategy.first
        case PathList("org", "apache", "commons", "collections", xs @ _*) => MergeStrategy.first
        case PathList("org", "apache", "jasper", xs @ _*) => MergeStrategy.first
        case "log4j.properties"     => MergeStrategy.concat
        case x if x.endsWith(".xsd") || x.endsWith(".dtd") => MergeStrategy.first
        case x => old(x)
      }
    }
  }

  val sparkDeps = Seq(
    "com.twitter" %% "algebird-core" % algebirdVersion,
    "com.twitter" %% "algebird-util" % algebirdVersion,
    "com.twitter" %% "algebird-bijection" % algebirdVersion,
    "com.twitter" %% "bijection-json" % bijectionVersion,
    "com.twitter" %% "chill" % chillVersion,
    "com.twitter" % "chill-hadoop" % chillVersion,
    "com.twitter" %% "chill-bijection" % chillVersion,
    "commons-lang" % "commons-lang" % "2.6",
    "commons-httpclient" % "commons-httpclient" % "3.1",
    "org.apache.spark" %% "spark-core" % "0.9.0-incubating" % "provided"
  )

  def buildSparkDeps(scalaVersion: String) = if (isScala210x(scalaVersion)) sparkDeps else Seq()

  lazy val summingbirdSpark = module("spark").settings(
    resolvers += "Typesafe Repo" at "http://repo.typesafe.com/typesafe/releases/",
    skip in compile := !isScala210x(scalaVersion.value),
    skip in doc := !isScala210x(scalaVersion.value),
    skip in test := !isScala210x(scalaVersion.value),
    publishArtifact := isScala210x(scalaVersion.value),
    libraryDependencies ++= buildSparkDeps(scalaVersion.value)
  )
  .settings(sparkAssemblyMergeSettings:_*)
  .dependsOn(
    summingbirdCore % "test->test;compile->compile",
    summingbirdChill
  )
}<|MERGE_RESOLUTION|>--- conflicted
+++ resolved
@@ -31,11 +31,7 @@
 
   val sharedSettings = extraSettings ++ Seq(
     organization := "com.twitter",
-<<<<<<< HEAD
     version := "0.5.2rc4",
-=======
-    version := "0.5.2rc3",
->>>>>>> 5c4a059f
     scalaVersion := "2.9.3",
     crossScalaVersions := Seq("2.9.3", "2.10.4"),
     // To support hadoop 1.x
