--- conflicted
+++ resolved
@@ -16,17 +16,7 @@
 
 package com.twitter.summingbird.scalding
 
-<<<<<<< HEAD
-import com.twitter.bijection.Conversion.asMethod
-import com.twitter.chill.ScalaKryoInstantiator
-import com.twitter.chill.hadoop.HadoopConfig
-import com.twitter.chill.java.IterableRegistrar
-import com.twitter.chill.{Kryo, IKryoRegistrar, toRich }
-import com.twitter.chill.config.{ ConfiguredInstantiator => ConfInst, JavaMapConfig }
-import com.twitter.scalding.{ Tool => STool, _ }
-=======
 import com.twitter.scalding.{Args, Hdfs, RichDate, DateParser}
->>>>>>> 0010ab0f
 import com.twitter.summingbird.scalding.store.HDFSMetadata
 import com.twitter.summingbird.{ Env, Summer, TailProducer, AbstractJob }
 import com.twitter.summingbird.batch.{ BatchID, Batcher, Timestamp }
@@ -90,55 +80,10 @@
   // Summingbird job.
   def reducers : Int = args.getOrElse("reducers","20").toInt
 
-<<<<<<< HEAD
   case class Built(name: String,
     builder: CompletedBuilder[Scalding, _, _],
     updater: (Configuration => Configuration))
 
-  lazy val build: Built = {
-    // Calling abstractJob's constructor and binding it to a variable
-    // forces any side effects caused by that constructor (building up
-    // of the environment and defining the builder).
-    val ajob = abstractJob
-    val scaldingBuilder = builder.asInstanceOf[CompletedBuilder[Scalding, _, _]]
-    val updater = { conf : Configuration =>
-      // Parse the Hadoop args.
-      // TODO rethink this: https://github.com/twitter/summingbird/issues/136
-      // I think we shouldn't pretend Configuration is immutable.
-      new GenericOptionsParser(conf, inargs)
-
-      val kryoConfig = new HadoopConfig(conf)
-      ConfInst.setSerialized(
-        kryoConfig,
-        classOf[ScalaKryoInstantiator],
-        new ScalaKryoInstantiator()
-          .withRegistrar(builder.registrar)
-          .withRegistrar(new IterableRegistrar(ajob.registrars))
-          .withRegistrar(new IKryoRegistrar {
-            def apply(k: Kryo) {
-              List(classOf[BatchID], classOf[Timestamp])
-                .foreach { cls =>
-                  if(!k.alreadyRegistered(cls)) k.register(cls)
-                }
-            }
-          })
-      )
-      conf.set("summingbird.args", args.toString)
-      ajob.transformConfig(conf.as[Map[String, AnyRef]]).as[Configuration]
-    }
-    val jobName =
-      args.optional("name")
-        .getOrElse(ajob.getClass.getName)
-    Built(jobName, scaldingBuilder, updater)
-  }
-
-  def run {
-    val Built(name, builder, updater) = build
-    run(name, builder, updater)
-  }
-
-=======
->>>>>>> 0010ab0f
   // Used to insert a write just before the store so the store
   // can be used as a Service
   private def addDeltaWrite(snode: Summer[Scalding, Any, Any],
