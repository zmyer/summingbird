/*
 Copyright 2013 Twitter, Inc.

 Licensed under the Apache License, Version 2.0 (the "License");
 you may not use this file except in compliance with the License.
 You may obtain a copy of the License at

 http://www.apache.org/licenses/LICENSE-2.0

 Unless required by applicable law or agreed to in writing, software
 distributed under the License is distributed on an "AS IS" BASIS,
 WITHOUT WARRANTIES OR CONDITIONS OF ANY KIND, either express or implied.
 See the License for the specific language governing permissions and
 limitations under the License.
 */

package com.twitter.summingbird

/** Monoid stands alone. */
import com.twitter.algebird.{ Monoid, Semigroup }

object Producer {

  /** return this and the recursively reachable nodes in depth first, left first order
   * Differs from transitiveDependencies in that this goes up both sides of an either
   * and it returns the input node.
   */
  def entireGraphOf[P <: Platform[P]](p: Producer[P, Any]): List[Producer[P, Any]] = {
<<<<<<< HEAD
    val above = graph.depthFirstOf(p)(parentsOf).toList
    p :: above
  }

  // The parents of the current node, possibly not its dependencies
  def parentsOf[P <: Platform[P]](in: Producer[P, Any]): List[Producer[P, Any]] = {
    in match {
      case AlsoProducer(l, r) => List(l, r)
      case _ => dependenciesOf(in)
    }
  }

  def retrieveSummer[P <: Platform[P]](paths: List[Producer[P, _]]): Option[Summer[P, _, _]] =
    paths.collectFirst { case s: Summer[P, _, _] => s }

=======
    val parentFn = { (in: Producer[P, Any]) => in match {
        case AlsoProducer(l, r) => List(l, r)
        case _ => dependenciesOf(in)
      }
    }
    val above = graph.depthFirstOf(p)(parentFn)
    p :: above
  }

>>>>>>> 37034ed7
  /**
    * Begin from some base representation. An iterator for in-memory,
    * for example.
    */
  def source[P <: Platform[P], T](s: P#Source[T]): Producer[P, T] = Source[P, T](s)

  implicit def evToKeyed[P <: Platform[P], T, K, V](producer: Producer[P, T])
    (implicit ev: T <:< (K, V)): KeyedProducer[P, K, V] =
    IdentityKeyedProducer[P, K, V](producer.asInstanceOf[Producer[P, (K, V)]])

  implicit def toKeyed[P <: Platform[P], K, V](producer: Producer[P, (K, V)]): KeyedProducer[P, K, V] =
    IdentityKeyedProducer[P, K, V](producer)

  implicit def semigroup[P <: Platform[P], T]: Semigroup[Producer[P, T]] =
    Semigroup.from(_ merge _)

  def dependenciesOf[P <: Platform[P]](p: Producer[P, Any]): List[Producer[P, Any]] =
    p match {
      case AlsoProducer(_, prod) => List(prod)
      case NamedProducer(producer, _) => List(producer)
      case IdentityKeyedProducer(producer) => List(producer)
      case Source(_) => List()
      case OptionMappedProducer(producer, _) => List(producer)
      case FlatMappedProducer(producer, _) => List(producer)
      case KeyFlatMappedProducer(producer, _) => List(producer)
      case MergedProducer(l, r) => List(l, r)
      case WrittenProducer(producer, _) => List(producer)
      case LeftJoinedProducer(producer, _) => List(producer)
      case Summer(producer, _, _) => List(producer)
    }

  /** Returns true if this node does not directly change the data (does not apply any transformation)
   */
  def isNoOp[P <: Platform[P]](p: Producer[P, Any]): Boolean = p match {
    case IdentityKeyedProducer(_) => true
    case NamedProducer(_, _) => true
    case MergedProducer(_, _) => true
    case AlsoProducer(_, _) => true
    // The rest do something
    case Source(_) => false
    case OptionMappedProducer(_, _) => false
    case FlatMappedProducer(_, _) => false
    case KeyFlatMappedProducer(_, _) => false
    case WrittenProducer(_, _) => false
    case LeftJoinedProducer(_, _) => false
    case Summer(_, _, _) => false
  }

  def isOutput[P <: Platform[P]](p: Producer[P, Any]): Boolean = p match {
    case Summer(_, _, _) | WrittenProducer(_, _) => true
    case _ => false
  }
  /**
   * Return all dependencies of a given node in depth first, left first order.
   */
  def transitiveDependenciesOf[P <: Platform[P]](p: Producer[P, Any]): List[Producer[P, Any]] = {
    val nfn = dependenciesOf[P](_)
    graph.depthFirstOf(p)(nfn)
  }
}

/**
  * A Producer is a node in our tree, able to generate new items and
  * have operations applied to it. In Storm, this might be an
  * in-progress TopologyBuilder.
  */
sealed trait Producer[P <: Platform[P], +T] {

  /** Exactly the same as merge. Here by analogy with the scala.collections API */
  def ++[U >: T](r: Producer[P, U]): Producer[P, U] = MergedProducer(this, r)

  /** Naming a node is so that you may give Options for that node that may change
   * the run-time performance of the job (parameter tuning, etc...)
   */
  def name(id: String): Producer[P, T] = NamedProducer(this, id)

  /** Combine the output into one Producer */
  def merge[U >: T](r: Producer[P, U]): Producer[P, U] = MergedProducer(this, r)

  /** Prefer to flatMap for transforming a subset of items
   * like optionMap but convenient with case syntax in scala
   * prod.collect { case x if fn(x) => g(x) }
   */
  def collect[U](fn: PartialFunction[T,U]): Producer[P, U] =
    optionMap(fn.lift)

  /** Keep only the items that satisfy the fn */
  def filter(fn: T => Boolean): Producer[P, T] =
    // Enforce using the OptionMapped here:
    optionMap(Some(_).filter(fn))

  /** This is identical to a certain leftJoin:
   * map((_, ())).leftJoin(srv).mapValues{case (_, v) => v}
   * Useful when you are looking up values from
   * say a stream of inputs, such as IDs.
   */
  def lookup[U >: T, V](service: P#Service[U, V]): KeyedProducer[P, U, Option[V]] =
    map[(U,Unit)]((_, ())).leftJoin(service).mapValues { case (_, v) => v }

  /** Map each item to a new value */
  def map[U](fn: T => U): Producer[P, U] =
    // Enforce using the OptionMapped here:
    optionMap(t => Some(fn(t)))

  /** Prefer this or collect to flatMap if you are always emitting 0 or 1 items
   */
  def optionMap[U](fn: T => Option[U]): Producer[P, U] =
    OptionMappedProducer[P, T, U](this, fn)

  /** Only use this function if you may return more than 1 item sometimes.
   * otherwise use collect or optionMap, which can be pushed up the graph
   */
  def flatMap[U](fn: T => TraversableOnce[U]): Producer[P, U] =
    FlatMappedProducer[P, T, U](this, fn)

  /** Cause some side effect on the sink, but pass through the values so
   * they can be consumed downstream
   */
  def write[U >: T](sink: P#Sink[U]): TailProducer[P, T] = WrittenProducer(this, sink)

  /** Merge a different type of Producer into a single stream */
  def either[U](other: Producer[P, U]): Producer[P, Either[T, U]] =
    map(Left(_): Either[T, U])
      .merge(other.map(Right(_): Either[T, U]))
}

case class Source[P <: Platform[P], T](source: P#Source[T])
    extends Producer[P, T]

/** Only TailProducers can be planned. There is nothing after a tail */
sealed trait TailProducer[P <: Platform[P], +T] extends Producer[P, T] {
   /** Ensure this is scheduled, but return something equivalent to the argument
   * like the function `par` in Haskell.
   * This can be used to combine two independent Producers in a way that ensures
   * that the Platform will plan both into a single Plan.
   */
  def also[R](that: Producer[P, R]): Producer[P, R] = AlsoProducer(this, that)

  override def name(id: String): TailProducer[P, T] = new TPNamedProducer[P, T](this, id)
}


/**
 * This is a special node that ensures that the first argument is planned, but produces values
 * equivalent to the result.
 */
case class AlsoProducer[P <: Platform[P], T, R](ensure: TailProducer[P, T], result: Producer[P, R]) extends Producer[P, R]

case class NamedProducer[P <: Platform[P], +T](producer: Producer[P, T], id: String) extends Producer[P, T]

class TPNamedProducer[P <: Platform[P], +T](producer: Producer[P, T], id: String) extends NamedProducer[P, T](producer, id) with TailProducer[P, T]

/** Represents filters and maps which may be optimized differently
 * Note that "option-mapping" is closed under composition and hence useful to call out
 */
case class OptionMappedProducer[P <: Platform[P], T, U](producer: Producer[P, T], fn: T => Option[U])
    extends Producer[P, U]

case class FlatMappedProducer[P <: Platform[P], T, U](producer: Producer[P, T], fn: T => TraversableOnce[U])
    extends Producer[P, U]

case class MergedProducer[P <: Platform[P], T](left: Producer[P, T], right: Producer[P, T]) extends Producer[P, T]

case class WrittenProducer[P <: Platform[P], T, U >: T](producer: Producer[P, T], sink: P#Sink[U]) extends TailProducer[P, T]

case class Summer[P <: Platform[P], K, V](
  producer: KeyedProducer[P, K, V],
  store: P#Store[K, V],
  monoid: Monoid[V]) extends KeyedProducer[P, K, (Option[V], V)] with TailProducer[P, (K, (Option[V], V))]

/** This has the methods on Key-Value streams.
 * The rule is: if you can easily express your logic on the keys and values indendently,
 * do it! This is how you communicate structure to Summingbird and it uses these hints
 * to attempt the most efficient run of your code.
 */
sealed trait KeyedProducer[P <: Platform[P], K, V] extends Producer[P, (K, V)] {

  def collectKeys[K2](pf: PartialFunction[K,K2]): KeyedProducer[P, K2, V] =
    IdentityKeyedProducer( collect { case (k, v) if pf.isDefinedAt(k) => (pf(k), v) })

  def collectValues[V2](pf: PartialFunction[V,V2]): KeyedProducer[P, K, V2] =
    IdentityKeyedProducer( collect { case (k, v) if pf.isDefinedAt(v) => (k, pf(v)) })

  /** Prefer this to filter or flatMap/flatMapKeys if you are filtering.
   * This may be optimized in the future with an intrensic node in the Producer graph.
   * We know this never increases the number of items, and we know it does not rekey
   * the partition.
   */
  def filterKeys(pred: K => Boolean): KeyedProducer[P, K, V] =
    IdentityKeyedProducer(filter { case (k, _) => pred(k) })

  /** Prefer this to filter or flatMap/flatMapValues if you are filtering.
   * This may be optimized in the future with an intrensic node in the Producer graph.
   * We know this never increases the number of items, and we know it does not rekey
   * the partition.
   */
  def filterValues(pred: V => Boolean): KeyedProducer[P, K, V] =
    IdentityKeyedProducer(filter { case (_, v) => pred(v) })

  /** Prefer to call this method to flatMap if you are expanding only keys.
   * It may trigger optimizations, that can significantly improve performance
   */
  def flatMapKeys[K2](fn: K => TraversableOnce[K2]): KeyedProducer[P, K2, V] =
    KeyFlatMappedProducer(this, fn)

  /** Prefer this to a raw map as this may be optimized to avoid a key reshuffle */
  def flatMapValues[U](fn: V => TraversableOnce[U]): KeyedProducer[P, K, U] =
    IdentityKeyedProducer(flatMap { case (k, v) => fn(v).map((k, _)) })

  /** Return just the keys */
  def keys: Producer[P, K] = map(_._1)

  /** Do a lookup/join on a service. This is how you trigger async computation is summingbird.
   * Any remote API call, DB lookup, etc... happens here
   */
  def leftJoin[RightV](service: P#Service[K, RightV]): KeyedProducer[P, K, (V, Option[RightV])] =
    LeftJoinedProducer(this, service)

  /** Do a windowed join on a stream. You need to provide a sink that manages
   * the buffer. Offline, this might be a bounded HDFS partition. Online it
   * might be a cache that evicts after a period of time.
   */
  def leftJoin[RightV](stream: KeyedProducer[P, K, RightV],
    buffer: P#Buffer[K, RightV]): KeyedProducer[P, K, (V, Option[RightV])] =
      stream.write(buffer)
        .also(leftJoin(buffer))

  /** Prefer to call this method to flatMap/map if you are mapping only keys.
   * It may trigger optimizations, that can significantly improve performance
   */
  def mapKeys[K2](fn: K => K2): KeyedProducer[P, K2, V] =
    KeyFlatMappedProducer(this, fn.andThen(Set(_)))

  /** Prefer this to a raw map as this may be optimized to avoid a key reshuffle */
  def mapValues[U](fn: V => U): KeyedProducer[P, K, U] =
    IdentityKeyedProducer(map { case (k, v) => (k, fn(v)) })

  /** emits a KeyedProducer with a value that is the store value, just BEFORE a merge,
   * and the right is a new delta (which may include, depending on the Platform, Store and Options,
   * more than a single aggregated item).
   *
   * so, the sequence out of this has the property that:
   * (v0, vdelta1), (v0 + vdelta1, vdelta2), (v0 + vdelta1 + vdelta2, vdelta3), ...
   *
   */
  def sumByKey(store: P#Store[K, V])(implicit monoid: Monoid[V]): Summer[P, K, V] =
    Summer(this, store, monoid)

  /** Exchange values for keys */
  def swap: KeyedProducer[P, V, K] = IdentityKeyedProducer(map(_.swap))

  /** Keep only the values */
  def values: Producer[P, V] = map(_._2)
}

case class KeyFlatMappedProducer[P <: Platform[P], K, V, K2](producer: KeyedProducer[P, K, V], fn: K => TraversableOnce[K2]) extends KeyedProducer[P, K2, V]

case class IdentityKeyedProducer[P <: Platform[P], K, V](producer: Producer[P, (K, V)]) extends KeyedProducer[P, K, V]

case class LeftJoinedProducer[P <: Platform[P], K, V, JoinedV](left: KeyedProducer[P, K, V], joined: P#Service[K, JoinedV])
    extends KeyedProducer[P, K, (V, Option[JoinedV])]<|MERGE_RESOLUTION|>--- conflicted
+++ resolved
@@ -26,8 +26,7 @@
    * and it returns the input node.
    */
   def entireGraphOf[P <: Platform[P]](p: Producer[P, Any]): List[Producer[P, Any]] = {
-<<<<<<< HEAD
-    val above = graph.depthFirstOf(p)(parentsOf).toList
+    val above = graph.depthFirstOf(p)(parentsOf)
     p :: above
   }
 
@@ -42,17 +41,6 @@
   def retrieveSummer[P <: Platform[P]](paths: List[Producer[P, _]]): Option[Summer[P, _, _]] =
     paths.collectFirst { case s: Summer[P, _, _] => s }
 
-=======
-    val parentFn = { (in: Producer[P, Any]) => in match {
-        case AlsoProducer(l, r) => List(l, r)
-        case _ => dependenciesOf(in)
-      }
-    }
-    val above = graph.depthFirstOf(p)(parentFn)
-    p :: above
-  }
-
->>>>>>> 37034ed7
   /**
     * Begin from some base representation. An iterator for in-memory,
     * for example.
