/*
 Copyright 2013 Twitter, Inc.

 Licensed under the Apache License, Version 2.0 (the "License");
 you may not use this file except in compliance with the License.
 You may obtain a copy of the License at

 http://www.apache.org/licenses/LICENSE-2.0

 Unless required by applicable law or agreed to in writing, software
 distributed under the License is distributed on an "AS IS" BASIS,
 WITHOUT WARRANTIES OR CONDITIONS OF ANY KIND, either express or implied.
 See the License for the specific language governing permissions and
 limitations under the License.
 */

package com.twitter.summingbird.online.executor

import com.twitter.util.{Await, Future, Promise}
import com.twitter.algebird.{Semigroup, SummingQueue}
import com.twitter.storehaus.algebra.Mergeable
import com.twitter.bijection.Injection

import com.twitter.summingbird.online.{FlatMapOperation, Externalizer, AsyncCache, CacheBuilder}
import com.twitter.summingbird.online.option._
import com.twitter.summingbird.option.CacheSize

/**
  * The SummerBolt takes two related options: CacheSize and MaxWaitingFutures.
  * CacheSize sets the number of key-value pairs that the SinkBolt will accept
  * (and sum into an internal map) before committing out to the online store.
  *
  * To perform this commit, the SinkBolt iterates through the map of aggregated
  * kv pairs and performs a "+" on the store for each pair, sequencing these
  * "+" calls together using the Future monad. If the store has high latency,
  * these calls might take a bit of time to complete.
  *
  * MaxWaitingFutures(count) handles this problem by realizing a future
  * representing the "+" of kv-pair n only when kvpair n + 100 shows up in the bolt,
  * effectively pushing back against latency bumps in the host.
  *
  * The allowed latency before a future is forced is equal to
  * (MaxWaitingFutures * execute latency).
  *
  * @author Oscar Boykin
  * @author Ian O Connell
  * @author Sam Ritchie
  * @author Ashu Singhal
  */

class Summer[Key, Value: Semigroup, Event, S, D, RC](
  @transient storeSupplier: RC => Mergeable[Key, Value],
  @transient flatMapOp: FlatMapOperation[(Key, (Option[Value], Value)), Event],
  @transient successHandler: OnlineSuccessHandler,
  @transient exceptionHandler: OnlineExceptionHandler,
  cacheBuilder: CacheBuilder[Key, (List[InputState[S]], Value)],
  maxWaitingFutures: MaxWaitingFutures,
  maxWaitingTime: MaxFutureWaitTime,
  maxEmitPerExec: MaxEmitPerExecute,
  includeSuccessHandler: IncludeSuccessHandler,
  pDecoder: Injection[(Int, Map[Key, Value]), D],
  pEncoder: Injection[Event, D]) extends
    AsyncBase[(Int, Map[Key, Value]), Event, InputState[S], D, RC](
      maxWaitingFutures,
      maxWaitingTime,
      maxEmitPerExec) {

  val lockedOp = Externalizer(flatMapOp)
  val encoder = pEncoder
  val decoder = pDecoder

  val storeBox = Externalizer(storeSupplier)
  lazy val storePromise = Promise[Mergeable[Key, Value]]
  lazy val store = Await.result(storePromise)

  lazy val sCache: AsyncCache[Key, (List[InputState[S]], Value)] = cacheBuilder(implicitly[Semigroup[(List[InputState[S]], Value)]])

  val exceptionHandlerBox = Externalizer(exceptionHandler.handlerFn.lift)
  val successHandlerBox = Externalizer(successHandler)
  var successHandlerOpt: Option[OnlineSuccessHandler] = null

<<<<<<< HEAD
  override def init(runtimeContext: RC) {
    super.init(runtimeContext)
    storePromise.setValue(storeBox.get(runtimeContext))
=======
  override def init {
    super.init
    store.toString // Do the lazy evaluation now so we can connect before tuples arrive.
>>>>>>> dfd49bb5
    successHandlerOpt = if (includeSuccessHandler.get) Some(successHandlerBox.get) else None
  }

  override def notifyFailure(inputs: List[InputState[S]], error: Throwable): Unit = {
    super.notifyFailure(inputs, error)
    exceptionHandlerBox.get.apply(error)
  }

  private def handleResult(kvs: Map[Key, (List[InputState[S]], Value)]): TraversableOnce[(List[InputState[S]], Future[TraversableOnce[Event]])] =
    store.multiMerge(kvs.mapValues(_._2)).iterator.map { case (k, beforeF) =>
      val (tups, delta) = kvs(k)
      (tups, beforeF.flatMap { before =>
        lockedOp.get.apply((k, (before, delta)))
      }.onSuccess { _ => successHandlerOpt.get.handlerFn.apply() } )
    }.toList


  override def tick = sCache.tick.map(handleResult(_))

  override def apply(state: InputState[S],
                     tupList: (Int, Map[Key, Value])) = {
    try {
      val (_, innerTuples) = tupList
      assert(innerTuples.size > 0, "Maps coming in must not be empty")
      state.fanOut(innerTuples.size)
      val cacheEntries = innerTuples.map { case (k, v) =>
        (k, (List(state), v))
      }

      sCache.insert(cacheEntries).map(handleResult(_))
    }
    catch {
      case t: Throwable => Future.exception(t)
    }
  }


  override def cleanup = Await.result(store.close)
}<|MERGE_RESOLUTION|>--- conflicted
+++ resolved
@@ -79,15 +79,11 @@
   val successHandlerBox = Externalizer(successHandler)
   var successHandlerOpt: Option[OnlineSuccessHandler] = null
 
-<<<<<<< HEAD
   override def init(runtimeContext: RC) {
     super.init(runtimeContext)
     storePromise.setValue(storeBox.get(runtimeContext))
-=======
-  override def init {
-    super.init
     store.toString // Do the lazy evaluation now so we can connect before tuples arrive.
->>>>>>> dfd49bb5
+
     successHandlerOpt = if (includeSuccessHandler.get) Some(successHandlerBox.get) else None
   }
 
