/*
 Copyright 2013 Twitter, Inc.

 Licensed under the Apache License, Version 2.0 (the "License");
 you may not use this file except in compliance with the License.
 You may obtain a copy of the License at

 http://www.apache.org/licenses/LICENSE-2.0

 Unless required by applicable law or agreed to in writing, software
 distributed under the License is distributed on an "AS IS" BASIS,
 WITHOUT WARRANTIES OR CONDITIONS OF ANY KIND, either express or implied.
 See the License for the specific language governing permissions and
 limitations under the License.
 */

package com.twitter.summingbird.storm

import backtype.storm.LocalCluster
import backtype.storm.Testing
import backtype.storm.testing.CompleteTopologyParam
import backtype.storm.testing.MockedSources
import backtype.storm.tuple.Fields
import backtype.storm.{Config, StormSubmitter}
import backtype.storm.generated.StormTopology
import backtype.storm.topology.{ BoltDeclarer, TopologyBuilder }
import com.twitter.algebird.Monoid
import com.twitter.bijection.Injection
import com.twitter.chill.InjectionPair
import com.twitter.storehaus.algebra.MergeableStore
import com.twitter.storehaus.algebra.MergeableStore.enrich
import com.twitter.summingbird.Constants._
import com.twitter.summingbird.batch.{ BatchID, Batcher }
import com.twitter.summingbird.builder.{FlatMapOption, FlatMapParallelism, IncludeSuccessHandler, SinkOption, SinkParallelism}
import com.twitter.summingbird.util.CacheSize
import com.twitter.summingbird.kryo.KryoRegistrationHelper
import com.twitter.tormenta.spout.Spout
import com.twitter.summingbird._

sealed trait StormStore[-K, V] {
  def batcher: Batcher
}

object MergeableStoreSupplier {
<<<<<<< HEAD
  def build[K, V](store: => MergeableStore[(K, BatchID), V])(implicit batcher: Batcher): MergeableStoreSupplier[K, V] =
    new MergeableStoreSupplier(() => store, batcher)
=======
  def from[K, V](store: => MergeableStore[(K, BatchID), V])(implicit batcher: Batcher): MergeableStoreSupplier[K, V] =
    MergeableStoreSupplier(() => store, batcher)
>>>>>>> 190759ef
}

case class MergeableStoreSupplier[K, V](store: () => MergeableStore[(K, BatchID), V], batcher: Batcher) extends StormStore[K, V]

sealed trait StormService[-K, +V]
case class StoreWrapper[K, V](store: StoreFactory[K, V]) extends StormService[K, V]

object Storm {
  val SINK_ID = "sinkId"

<<<<<<< HEAD
  def local(name: String, options: Map[String, StormOptions] = Map.empty) =
    new LocalStorm(name, options)(identity)

  def remote(name: String, options: Map[String, StormOptions] = Map.empty) =
    new RemoteStorm(name, options)(identity)
=======
  def local(name: String, options: Map[String, StormOptions] = Map.empty): LocalStorm =
    new LocalStorm(name, options)

  def remote(name: String, options: Map[String, StormOptions] = Map.empty): RemoteStorm =
    new RemoteStorm(name, options)
>>>>>>> 190759ef

  implicit def source[T](spout: Spout[T])
    (implicit inj: Injection[T, Array[Byte]], manifest: Manifest[T], timeOf: TimeExtractor[T]) = {
    val mappedSpout = spout.map { t => (timeOf(t), t) }
    Producer.source[Storm, T](mappedSpout)
  }
}

abstract class Storm(options: Map[String, StormOptions]) extends Platform[Storm] {
  import Storm.SINK_ID

  type Source[+T] = Spout[(Long, T)]
  type Store[-K, V] = StormStore[K, V]
  type Service[-K, +V] = StormService[K, V]
  type Plan[T] = StormTopology

  val END_SUFFIX = "end"
  val FM_CONSTANT = "flatMap-"

  /**
    * Returns true if this producer's suffix indicates that it's the
    * final flatMapper before the sumByKey call, false otherwise.
    */
  def isFinalFlatMap(suffix: String) = !suffix.contains(FM_CONSTANT)

  def getOrElse[T: Manifest](idOpt: Option[String], default: T): T =
    (for {
      id <- idOpt
      stormOpts <- options.get(id)
      option <- stormOpts.get[T]
    } yield option).getOrElse(default)

  def buildTopology[T](
    topoBuilder: TopologyBuilder,
    outerProducer: Producer[Storm, T],
    toSchedule: List[Either[StoreFactory[_, _], FlatMapOperation[_, _]]],
    path: List[Producer[Storm, _]],
    suffix: String,
    id: Option[String])
    (implicit config: Config): List[String] = {

    /**
      * Helper method for recursively calling this same function with
      * all of its arguments set, by default, to the current call's
      * supplied parameters. (Note that this recursion will loop
      * infinitely if called directly with no changed parameters.)
      */
    def recurse[U](
      producer: Producer[Storm, U],
      topoBuilder: TopologyBuilder = topoBuilder,
      outerProducer: Producer[Storm, T] = outerProducer,
      toSchedule: List[Either[StoreFactory[_, _], FlatMapOperation[_, _]]] = toSchedule,
      path: List[Producer[Storm, _]] = path,
      suffix: String = suffix,
      id: Option[String] = id) =
      buildTopology(topoBuilder, producer, toSchedule, outerProducer :: path, suffix, id)

    def suffixOf[T](xs: List[T], suffix: String): String =
      if (xs.isEmpty) suffix else FM_CONSTANT + suffix

    outerProducer match {
      case Summer(producer, _, _) => {
        assert(path.isEmpty, "Only a single Summer is supported at this time.")
        recurse(producer)
      }
      case IdentityKeyedProducer(producer) => recurse(producer)
      case NamedProducer(producer, newId)  => recurse(producer, id = Some(newId))
      case Source(mappedSpout, manifest) => {
        val spoutName = "spout-" + suffixOf(toSchedule, suffix)
        val stormSpout = mappedSpout.getSpout
        val parallelism = getOrElse(id, DEFAULT_SPOUT_PARALLELISM).parHint
        topoBuilder.setSpout(spoutName, stormSpout, parallelism)
        val parents = List(spoutName)

        // The current planner requires a layer of flatMapBolts, even
        // if calling sumByKey directly on a source.
        val operations =
          if (toSchedule.isEmpty)
            List(Right(FlatMapOperation.identity))
          else toSchedule

        // Attach a FlatMapBolt after this source.
        scheduleFlatMapper(topoBuilder, parents, path, suffix, id, operations)
      }

      case OptionMappedProducer(producer, op, manifest) => {
        // TODO: we should always push this to the spout
        val newOp = FlatMapOperation(op andThen { _.iterator })
        recurse(producer, toSchedule = Right(newOp) :: toSchedule)
      }

      case FlatMappedProducer(producer, op) => {
        val newOp = FlatMapOperation(op)
        recurse(producer, toSchedule = Right(newOp) :: toSchedule)
      }

      case LeftJoinedProducer(producer, svc) => {
        val newService = svc match {
          case StoreWrapper(storeSupplier) => storeSupplier
        }
        recurse(producer, toSchedule = Left(newService) :: toSchedule)
      }

      case MergedProducer(l, r) => {
        val leftSuffix = "L-" + suffixOf(toSchedule, suffix)
        val rightSuffix = "R-" + suffixOf(toSchedule, suffix)
        val leftNodes  = recurse(l, toSchedule = List.empty, suffix = leftSuffix)
        val rightNodes = recurse(r, toSchedule = List.empty, suffix = rightSuffix)
        val parents = leftNodes ++ rightNodes
        scheduleFlatMapper(topoBuilder, parents, path, suffix, id, toSchedule)
      }
    }
  }

  /**
    * Only exists because of the crazy casts we needed.
    */
  private def serviceOperation[K, V, W](store: StoreFactory[_, _]) =
    FlatMapOperation.combine(FlatMapOperation.identity[(K, V)], store.asInstanceOf[StoreFactory[K, W]])

  private def foldOperations(
    head: Either[StoreFactory[_, _], FlatMapOperation[_, _]],
    tail: List[Either[StoreFactory[_, _], FlatMapOperation[_, _]]]) = {
    val operation = head match {
      case Left(store) => serviceOperation(store)
      case Right(op) => op
    }
    tail.foldLeft(operation.asInstanceOf[FlatMapOperation[Any, Any]]) {
      case (acc, Left(store)) => FlatMapOperation.combine(
        acc.asInstanceOf[FlatMapOperation[Any, (Any, Any)]],
        store.asInstanceOf[StoreFactory[Any, Any]]
      ).asInstanceOf[FlatMapOperation[Any, Any]]
      case (acc, Right(op)) => acc.andThen(op.asInstanceOf[FlatMapOperation[Any, Any]])
    }
  }

  // TODO: This function is returning the Node ID; replace string
  // programming with a world where the "id" is actually the path to
  // that node from the root.
  private def scheduleFlatMapper(
    topoBuilder: TopologyBuilder,
    parents: List[String],
    path: List[Producer[Storm, _]],
    suffix: String,
    id: Option[String],
    toSchedule: List[Either[StoreFactory[_, _], FlatMapOperation[_, _]]])
      : List[String] = {
    toSchedule match {
      case Nil => parents
      case head :: tail => {
        val summer = Producer.retrieveSummer(path)
          .getOrElse(sys.error("A Summer is required."))
        val boltName = FM_CONSTANT + suffix
        val operation = foldOperations(head, tail)
        val metrics = getOrElse(id, DEFAULT_FM_STORM_METRICS)
        val bolt = if (isFinalFlatMap(suffix))
          new FinalFlatMapBolt(
            operation.asInstanceOf[FlatMapOperation[Any, (Any, Any)]],
            getOrElse(id, DEFAULT_FM_CACHE),
            getOrElse(id, DEFAULT_FM_STORM_METRICS)
          )(summer.monoid.asInstanceOf[Monoid[Any]], summer.store.batcher)
        else
          new IntermediateFlatMapBolt(operation, metrics)

        val parallelism = getOrElse(id, DEFAULT_FM_PARALLELISM)
        val declarer = topoBuilder.setBolt(boltName, bolt, parallelism.parHint)

        parents.foreach { declarer.shuffleGrouping(_) }
        List(boltName)
      }
    }
  }

  /**
    * TODO: Completed is really still a producer. We can submit
    * topologies at the completed nodes, but otherwise they can
    * continue to flatMap, etc.
    */
  private def populate[K, V](
    topologyBuilder: TopologyBuilder,
    summer: Summer[Storm, K, V])(implicit config: Config) = {
    implicit val monoid  = summer.monoid

    val parents = buildTopology(topologyBuilder, summer, List.empty, List.empty, END_SUFFIX, None)
    // TODO: Add wrapping case classes for memstore, etc, as in MemP.
    val supplier = summer.store match {
      case MergeableStoreSupplier(contained, _) => contained
    }

    val idOpt = Some(SINK_ID)
    val sinkBolt = new SinkBolt[K, V](
      supplier,
      getOrElse(idOpt, DEFAULT_ONLINE_SUCCESS_HANDLER),
      getOrElse(idOpt, DEFAULT_ONLINE_EXCEPTION_HANDLER),
      getOrElse(idOpt, DEFAULT_SINK_CACHE),
      getOrElse(idOpt, DEFAULT_SINK_STORM_METRICS),
      getOrElse(idOpt, DEFAULT_MAX_WAITING_FUTURES),
      getOrElse(idOpt, IncludeSuccessHandler(false))
    )

    val declarer =
      topologyBuilder.setBolt(
        GROUP_BY_SUM,
        sinkBolt,
        getOrElse(idOpt, DEFAULT_SINK_PARALLELISM).parHint)

    parents.foreach { parentName =>
      declarer.fieldsGrouping(parentName, new Fields(AGG_KEY))
    }
    List(GROUP_BY_SUM)
  }

  /**
    * The following operations are public.
    */

  /**
    * Base storm config instances used by the Storm platform.
    */
  def baseConfig = {
    val config = new Config
    config.setFallBackOnJavaSerialization(false)
    config.setKryoFactory(classOf[SummingbirdKryoFactory])
    config.setMaxSpoutPending(1000)
    config.setNumAckers(12)
    config.setNumWorkers(12)
    config
  }

  def transformConfig(base: Config): Config = base

  def plan[T](summer: Producer[Storm, T]): StormTopology = {
    val topologyBuilder = new TopologyBuilder
    implicit val config = baseConfig

    // TODO support topologies that don't end with a sum
    populate(topologyBuilder, summer.asInstanceOf[Summer[Storm,Any,Any]])
    topologyBuilder.createTopology
  }
}

class RemoteStorm(jobName: String, options: Map[String, StormOptions])(updateConf: Config => Config)
    extends Storm(options) {

  def transformConfig(base: Config): Config = updateConf(base)

  def withConfigUpdater(fn: Config => Config): RemoteStorm =
    new RemoteStorm(jobName, options)(updateConf.andThen(fn))

  def run(topology: StormTopology): Unit = {
    val topologyName = "summingbird_" + jobName
    StormSubmitter.submitTopology(topologyName, baseConfig, topology)
  }
}

class LocalStorm(jobName: String, options: Map[String, StormOptions])(updateConf: Config => Config)
    extends Storm(options) {
  lazy val localCluster = new LocalCluster

  def transformConfig(base: Config): Config = updateConf(base)

  def withConfigUpdater(fn: Config => Config): RemoteStorm =
    new RemoteStorm(jobName, options)(updateConf.andThen(fn))

  def run(topology: StormTopology): Unit = {
    val topologyName = "summingbird_" + jobName
    localCluster.submitTopology(topologyName, baseConfig, topology)
  }
}<|MERGE_RESOLUTION|>--- conflicted
+++ resolved
@@ -42,13 +42,8 @@
 }
 
 object MergeableStoreSupplier {
-<<<<<<< HEAD
-  def build[K, V](store: => MergeableStore[(K, BatchID), V])(implicit batcher: Batcher): MergeableStoreSupplier[K, V] =
-    new MergeableStoreSupplier(() => store, batcher)
-=======
   def from[K, V](store: => MergeableStore[(K, BatchID), V])(implicit batcher: Batcher): MergeableStoreSupplier[K, V] =
     MergeableStoreSupplier(() => store, batcher)
->>>>>>> 190759ef
 }
 
 case class MergeableStoreSupplier[K, V](store: () => MergeableStore[(K, BatchID), V], batcher: Batcher) extends StormStore[K, V]
@@ -59,19 +54,11 @@
 object Storm {
   val SINK_ID = "sinkId"
 
-<<<<<<< HEAD
-  def local(name: String, options: Map[String, StormOptions] = Map.empty) =
+  def local(name: String, options: Map[String, StormOptions] = Map.empty): LocalStorm =
     new LocalStorm(name, options)(identity)
 
-  def remote(name: String, options: Map[String, StormOptions] = Map.empty) =
+  def remote(name: String, options: Map[String, StormOptions] = Map.empty): RemoteStorm =
     new RemoteStorm(name, options)(identity)
-=======
-  def local(name: String, options: Map[String, StormOptions] = Map.empty): LocalStorm =
-    new LocalStorm(name, options)
-
-  def remote(name: String, options: Map[String, StormOptions] = Map.empty): RemoteStorm =
-    new RemoteStorm(name, options)
->>>>>>> 190759ef
 
   implicit def source[T](spout: Spout[T])
     (implicit inj: Injection[T, Array[Byte]], manifest: Manifest[T], timeOf: TimeExtractor[T]) = {
