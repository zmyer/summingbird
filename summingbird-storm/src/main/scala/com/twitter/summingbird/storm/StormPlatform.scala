--- conflicted
+++ resolved
@@ -360,16 +360,10 @@
           new Mergeable[ExecutorKeyType, ExecutorValueType] {
             val store = supplier()
             implicit val innerSG = store.semigroup
-<<<<<<< HEAD
             val semigroup = implicitly[Semigroup[ExecutorValueType]]
+            override def close(time: Time) = store.close(time)
+
             override def multiMerge[K1 <: ExecutorKeyType](kvs: Map[K1, ExecutorValueType]): Map[K1, Future[Option[ExecutorValueType]]] =
-=======
-            val semigroup = implicitly[Semigroup[(Timestamp, V)]]
-
-            override def close(time: Time) = store.close(time)
-
-            override def multiMerge[K1 <: (K, BatchID)](kvs: Map[K1, (Timestamp, V)]): Map[K1, Future[Option[(Timestamp, V)]]] =
->>>>>>> 73c25622
                 store.multiMerge(kvs.mapValues(_._2)).map { case (k, futOpt) =>
                   (k, futOpt.map{ opt =>
                     opt.map { v =>
